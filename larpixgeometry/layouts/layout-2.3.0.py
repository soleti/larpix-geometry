--- conflicted
+++ resolved
@@ -38,11 +38,7 @@
     elif chip < 200:
         x,y = last_column_xy(chip)
     else:
-<<<<<<< HEAD
-        x,y = (9,9)
-=======
         x,y = (0,9)
->>>>>>> 29c818d7
     x = x * 7 * pixel_pitch + pixel_pitch/2 - width/2
     y = y * 7 * pixel_pitch + pixel_pitch/2 - height/2
     pixels.extend(pg.pixels_plain_grid(pixel_pitch, 1, 1, x, y, len(pixels), batch_size=7, pixels_per_grid=49))
